--- conflicted
+++ resolved
@@ -131,26 +131,8 @@
                                    output_all_encoded_layers=False,
                                    checkpoint_activations=checkpoint_activations)
         lm_scores = self.lm(sequence_output)
-        print(send_emb[0][:5])
-        print(rec_emb[0][:5])
-
+        #print(send_emb[0][:5])
+        #print(rec_emb[0][:5])
         rg_scores = self.inner_product(send_emb, rec_emb)
-<<<<<<< HEAD
-=======
-        # p_s = self.p_sent(ip)
-        #
-        # #print(cosine_similarities.shape)
-        # id_mat = torch.eye(*cosine_similarities.shape).cuda()
-        # bs = id_mat.shape[0]
-
-        # print('----')
-        # print(cosine_similarities)
-        # correct = id_mat * cosine_similarities / bs
-        # incorrect = (1. - id_mat) * cosine_similarities / (bs * (bs - 1))
-        # rg_loss = 2. + torch.sum(incorrect) - torch.sum(correct)
-        # #rg_loss = torch.clamp(1. -  id_mat * cosine_similarities + (1. - id_mat) * cosine_similarities, min=0.0)
-        # print(rg_loss.item(), 'c:', torch.sum(correct).item(), 'ic:', torch.sum(incorrect).item())
-        # #g_loss = torch.sum(rg_loss) / cosine_similarities.shape[0]
->>>>>>> 06c46150
 
         return lm_scores, rg_scores